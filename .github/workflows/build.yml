--- conflicted
+++ resolved
@@ -22,67 +22,10 @@
 name: build
 
 jobs:
-<<<<<<< HEAD
-  tests:
-    name: PHP ${{ matrix.php }}-${{ matrix.os }}
-
-    env:
-      key: cache-v1
-
-    runs-on: ${{ matrix.os }}
-
-    strategy:
-      matrix:
-        os:
-          - ubuntu-latest
-          - windows-latest
-
-        php:
-          - 8.0
-          - 8.1
-
-    steps:
-      - name: Checkout
-        uses: actions/checkout@v2.3.4
-
-      - name: Install PHP
-        uses: shivammathur/setup-php@v2
-        with:
-          php-version: ${{ matrix.php }}
-          ini-values: date.timezone='UTC'
-          coverage: pcov
-          tools: composer:v2
-
-      - name: Determine composer cache directory on Linux
-        if: matrix.os == 'ubuntu-latest'
-        run: echo "COMPOSER_CACHE_DIR=$(composer config cache-dir)" >> $GITHUB_ENV
-
-      - name: Determine composer cache directory on Windows
-        if: matrix.os == 'windows-latest'
-        run: echo "COMPOSER_CACHE_DIR=~\AppData\Local\Composer" | Out-File -FilePath $env:GITHUB_ENV -Encoding utf8 -Append
-
-      - name: Cache dependencies installed with composer
-        uses: actions/cache@v2
-        with:
-          path: ${{ env.COMPOSER_CACHE_DIR }}
-          key: php${{ matrix.php }}-composer-${{ hashFiles('**/composer.json') }}
-          restore-keys: |
-            php${{ matrix.php }}-composer-
-
-      - name: Update composer
-        run: composer self-update
-
-      - name: Install dependencies with composer
-        run: composer update --prefer-dist --no-interaction --no-progress --optimize-autoloader --ansi
-
-      - name: Run tests with phpunit
-        run: vendor/bin/phpunit --colors=always
-=======
   phpunit:
     uses: yiisoft/actions/.github/workflows/phpunit.yml@master
     with:
       os: >-
         ['ubuntu-latest', 'windows-latest']
       php: >-
-        ['7.4', '8.0', '8.1']
->>>>>>> fd14681f
+        ['8.0', '8.1']