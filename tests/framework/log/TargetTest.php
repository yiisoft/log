--- conflicted
+++ resolved
@@ -24,27 +24,15 @@
         return [
             [[], ['A', 'B', 'C', 'D', 'E', 'F', 'G', 'H', 'I']],
 
-<<<<<<< HEAD
-            [['levels' => []], ['A', 'B', 'C', 'D', 'E', 'F', 'G', 'H']],
+            [['levels' => []], ['A', 'B', 'C', 'D', 'E', 'F', 'G', 'H', 'I']],
             [
                 ['levels' => [LogLevel::INFO, LogLevel::WARNING, LogLevel::ERROR, LogLevel::DEBUG]],
-                ['A', 'B', 'C', 'D', 'E', 'F', 'G', 'H'],
-            ],
-            [['levels' => ['error']], ['B', 'G', 'H']],
-            [['levels' => [LogLevel::ERROR]], ['B', 'G', 'H']],
-            [['levels' => ['error', 'warning']], ['B', 'C', 'G', 'H']],
-            [['levels' => [LogLevel::ERROR, LogLevel::WARNING]], ['B', 'C', 'G', 'H']],
-=======
-            [['levels' => 0], ['A', 'B', 'C', 'D', 'E', 'F', 'G', 'H', 'I']],
-            [
-                ['levels' => Logger::LEVEL_INFO | Logger::LEVEL_WARNING | Logger::LEVEL_ERROR | Logger::LEVEL_TRACE],
                 ['A', 'B', 'C', 'D', 'E', 'F', 'G', 'H', 'I'],
             ],
             [['levels' => ['error']], ['B', 'G', 'H', 'I']],
-            [['levels' => Logger::LEVEL_ERROR], ['B', 'G', 'H', 'I']],
+            [['levels' => [LogLevel::ERROR]], ['B', 'G', 'H', 'I']],
             [['levels' => ['error', 'warning']], ['B', 'C', 'G', 'H', 'I']],
-            [['levels' => Logger::LEVEL_ERROR | Logger::LEVEL_WARNING], ['B', 'C', 'G', 'H', 'I']],
->>>>>>> ab27cfb9
+            [['levels' => [LogLevel::ERROR, LogLevel::WARNING]], ['B', 'C', 'G', 'H', 'I']],
 
             [['categories' => ['application']], ['A', 'B', 'C', 'D', 'E']],
             [['categories' => ['application*']], ['A', 'B', 'C', 'D', 'E', 'F']],
@@ -76,7 +64,6 @@
             'targets' => [new TestTarget(array_merge($filter, ['logVars' => []]))],
             'flushInterval' => 1,
         ]);
-<<<<<<< HEAD
         $logger->log(LogLevel::INFO, 'testA');
         $logger->log(LogLevel::ERROR, 'testB');
         $logger->log(LogLevel::WARNING, 'testC');
@@ -85,17 +72,7 @@
         $logger->log(LogLevel::INFO, 'testF', ['category' => 'application.components.Test']);
         $logger->log(LogLevel::ERROR, 'testG', ['category' => 'yii.db.Command']);
         $logger->log(LogLevel::ERROR, 'testH', ['category' => 'yii.db.Command.whatever']);
-=======
-        $logger->log('testA', Logger::LEVEL_INFO);
-        $logger->log('testB', Logger::LEVEL_ERROR);
-        $logger->log('testC', Logger::LEVEL_WARNING);
-        $logger->log('testD', Logger::LEVEL_TRACE);
-        $logger->log('testE', Logger::LEVEL_INFO, 'application');
-        $logger->log('testF', Logger::LEVEL_INFO, 'application.components.Test');
-        $logger->log('testG', Logger::LEVEL_ERROR, 'yii.db.Command');
-        $logger->log('testH', Logger::LEVEL_ERROR, 'yii.db.Command.whatever');
-        $logger->log('testI', Logger::LEVEL_ERROR, 'yii\db\Command::query');
->>>>>>> ab27cfb9
+        $logger->log(LogLevel::ERROR, 'testI', ['category' => 'yii\db\Command::query']);
 
         $this->assertEquals(count($expected), count(static::$messages), 'Expected ' . implode(',', $expected) . ', got ' . implode(',', array_column(static::$messages, 0)));
         $i = 0;
